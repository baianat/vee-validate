--- conflicted
+++ resolved
@@ -1,8 +1,4 @@
-<<<<<<< HEAD
 import { h, defineComponent, nextTick, toRefs, watch } from 'vue';
-=======
-import { h, defineComponent, nextTick, toRef } from 'vue';
->>>>>>> 456bb7eb
 import { getConfig } from './config';
 import { useField } from './useField';
 import { normalizeChildren, isHTMLTag, hasCheckedAttr } from './utils';
