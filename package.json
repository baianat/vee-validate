--- conflicted
+++ resolved
@@ -1,14 +1,10 @@
 {
   "name": "vee-validate-monorepo",
   "private": true,
-<<<<<<< HEAD
   "workspaces": [
     "packages/*"
   ],
-  "description": "Template Based Validation Framework for Vue.js",
-=======
   "description": "Template Based Validation for Vue.js",
->>>>>>> 456bb7eb
   "author": "Abdelrahman Awad <logaretm1@gmail.com>",
   "license": "MIT",
   "homepage": "https://logaretm.github.io/vee-validate/",
